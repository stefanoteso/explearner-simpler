--- conflicted
+++ resolved
@@ -1,18 +1,9 @@
-import os
-import requests
-
-from tkinter.ttk import Label
-
 import numpy as np
-import pandas as pd
 
 from abc import ABC, abstractmethod
-
-from sklearn.metrics import jaccard_score
 from sklearn.utils import check_random_state
 from sklearn.model_selection import GridSearchCV
 from sklearn.gaussian_process.kernels import RBF, DotProduct
-from sklearn import tree
 from scipy.stats import norm
 from scipy.spatial.distance import cosine as cosine_dist
 from itertools import product, combinations
@@ -45,7 +36,6 @@
     rng : int or RandomState or None
         The RNG.
     """
-
     def __init__(self, X, Z, y, kx, kz, ky, arms, combiner='prod', rng=None):
         assert X.ndim == 2
         assert Z.ndim == 2
@@ -86,50 +76,36 @@
         return clf.best_estimator_
 
 
-class NormNormRewardMixin:
-    """Implements a simple reward function for scalar explanations."""
+class LineDataset(Dataset):
+    """Toy 1-D dataset."""
+    def __init__(self, **kwargs):
+        X = np.linspace(-1, 1, num=51).reshape(-1, 1)
+        Z = np.ones((X.shape[0], 1))
+        y = np.array([np.dot(x, z) for (x, z) in zip(X, Z)])
+
+        kx = RBF(length_scale=0.1, length_scale_bounds=(0.1, 0.1))
+        kz = RBF(length_scale=0.1, length_scale_bounds=(0.1, 0.1))
+        ky = DotProduct(sigma_0=1, sigma_0_bounds=(1, 1))
+
+        arms_z = list(np.linspace(-1, 1, 20).reshape(-1, 1))
+        arms_y = list(np.linspace(-1, 1, 20))
+        arms = list(product(arms_z, arms_y))
+
+        super().__init__(X, Z, y, kx, kz, ky, arms, **kwargs)
+
     def reward(self, i, zhat, yhat, noise=0):
         x, z, y = self.X[i,0], self.Z[i,0], self.y[i]
         reward_z = norm(loc=z, scale=0.1).pdf(zhat[0])
         reward_y = norm(loc=y, scale=0.1).pdf(yhat)
+        #print(x, 'zs', z, zhat, reward_z, 'ys', y, yhat, reward_y)
         return reward_z * reward_y + self.rng.normal(0, noise)
 
 
-class LineDataset(NormNormRewardMixin, Dataset):
+class SineDataset(Dataset):
     """Toy 1-D dataset."""
-
-    def __init__(self, **kwargs):
-        X = np.linspace(-1, 1, num=51).reshape(-1, 1)
-        Z = np.ones((X.shape[0], 1))
-        y = np.array([np.dot(x, z) for (x, z) in zip(X, Z)])
-
-        kx = RBF(length_scale=0.1, length_scale_bounds=(0.1, 0.1))
-        kz = RBF(length_scale=0.1, length_scale_bounds=(0.1, 0.1))
-        ky = DotProduct(sigma_0=1, sigma_0_bounds=(1, 1))
-
-        arms_z = list(np.linspace(-1, 1, 20).reshape(-1, 1))
-        arms_y = list(np.linspace(-1, 1, 20))
-        arms = list(product(arms_z, arms_y))
-
-        super().__init__(X, Z, y, kx, kz, ky, arms, **kwargs)
-
-<<<<<<< HEAD
-    def reward(self, i, zhat, yhat, noise=0):
-        x, z, y = self.X[i, 0], self.Z[i, 0], self.y[i]
-        reward_z = norm(loc=z, scale=0.1).pdf(zhat[0])
-        reward_y = norm(loc=y, scale=0.1).pdf(yhat)
-        # print(x, 'zs', z, zhat, reward_z, 'ys', y, yhat, reward_y)
-        return reward_z * reward_y + self.rng.normal(0, noise)
-
-=======
->>>>>>> 3329482d
-
-class SineDataset(NormNormRewardMixin, Dataset):
-    """Toy 1-D dataset."""
-
     def __init__(self, **kwargs):
         X = np.linspace(0, 30, num=51).reshape(-1, 1)
-        Z = -np.cos(X * 0.5)  # XXX really?
+        Z = -np.cos(X * 0.5) # XXX really?
         y = np.sin(X * 0.5).ravel()
 
         # TODO cosine kernel for z
@@ -143,28 +119,24 @@
 
         super().__init__(X, Z, y, kx, kz, ky, arms, **kwargs)
 
-<<<<<<< HEAD
-    def reward(self, i, zhat, yhat, noise=0):
-        x, z, y = self.X[i, 0], self.Z[i, 0], self.y[i]
+    def reward(self, i, zhat, yhat, noise=0):
+        x, z, y = self.X[i,0], self.Z[i,0], self.y[i]
         reward_z = norm(loc=z, scale=1).pdf(zhat[0])
         reward_y = norm(loc=y, scale=1).pdf(yhat)
         return reward_z * reward_y + self.rng.normal(0, noise)
 
-=======
->>>>>>> 3329482d
 
 _COLORS = [
-    (255, 0, 0),  # r
-    (0, 255, 0),  # g
-    (0, 128, 255),  # b
-    (128, 0, 255),  # v
+    (255,   0,   0), # r
+    (0,   255,   0), # g
+    (0,   128, 255), # b
+    (128,   0, 255), # v
 ]
 _COLOR_TO_INDEX = {tuple(color): i for i, color in enumerate(_COLORS)}
 
 
 class ColorsDataset(Dataset):
     """Toy dataset used by RRR and CAIPI."""
-
     def __init__(self, **kwargs):
         self.rule = kwargs.pop('rule')
 
@@ -185,9 +157,9 @@
             Z = np.array([self._explain(x) for x in X])
             dump(path, (X, Z, y))
 
-        # kx = gpflow.kernels.RBF(active_dims=list(range(0, 25)))
-        # kz = gpflow.kernels.RBF(active_dims=list(range(25, 50)))
-        # ky = gpflow.kernels.Linear(active_dims=[50])
+        #kx = gpflow.kernels.RBF(active_dims=list(range(0, 25)))
+        #kz = gpflow.kernels.RBF(active_dims=list(range(25, 50)))
+        #ky = gpflow.kernels.Linear(active_dims=[50])
 
         arms = self._enumerate_arms()
         super().__init__(X, Z, y, [0, 0, 0], arms, **kwargs)
@@ -195,17 +167,17 @@
     @staticmethod
     def _img_to_x(img):
         img = img.reshape((5, 5, 3))
-        x = [_COLOR_TO_INDEX[tuple(img[r, c])]
+        x = [_COLOR_TO_INDEX[tuple(img[r,c])]
              for r, c in product(range(5), repeat=2)]
         return np.array(x, dtype=np.float32)
 
     @staticmethod
     def _rule0(x):
-        return int(x[0, 0] == x[0, 4] and x[0, 0] == x[4, 0] and x[0, 0] == x[4, 4])
+        return int(x[0,0] == x[0,4] and x[0,0] == x[4,0] and x[0,0] == x[4,4])
 
     @staticmethod
     def _rule1(x):
-        return int(x[0, 1] != x[0, 2] and x[0, 1] != x[0, 3] and x[0, 2] != x[0, 3])
+        return int(x[0,1] != x[0,2] and x[0,1] != x[0,3] and x[0,2] != x[0,3])
 
     def _classify(self, x):
         return {0: self._rule0, 1: self._rule1}[self.rule](x.reshape((5, 5)))
@@ -217,7 +189,7 @@
         }[self.rule]
 
         x = x.reshape((5, 5))
-        counts = np.bincount([x[r, c] for r, c in coords])
+        counts = np.bincount([x[r,c] for r, c in coords])
         max_count, max_value = np.max(counts), np.argmax(counts)
 
         z = np.zeros_like(x, dtype=np.float32)
@@ -246,7 +218,7 @@
                     z = np.zeros((5, 5), dtype=np.int8)
                     for (r, c), s in zip(coords, signs):
                         z[r, c] = 2 * s - 1
-                    arms.append((z.reshape(5 * 5), label))
+                    arms.append((z.reshape(5*5), label))
 
         return arms
 
@@ -279,88 +251,4 @@
         raise NotImplementedError()
 
     def reward(self, i, zhat, yhat, noise=0):
-        raise NotImplementedError()
-
-
-
-class BanknoteAuth(Dataset):
-    def __init__(self, **kwargs):
-        urls = ["https://archive.ics.uci.edu/ml/machine-learning-databases/00267/data_banknote_authentication.txt"]
-        self.load_dataset('data', urls)
-
-        # total 1372 instances, 610 1s = fake, 762 0s = real
-        columns = ["variance", "skew", "curtosis", "entropy", "class"]
-        dataset = pd.read_csv("data/data_banknote_authentication.txt", names=columns)
-
-        # target values: 1 is fake, 0 is real
-        y = dataset['class'].to_numpy()
-        # creating the feature vector
-        X = dataset.drop('class', axis=1).to_numpy()
-
-        clf = tree.DecisionTreeClassifier()
-        clf = clf.fit(X, y)
-        self.tree = clf.tree_
-        # Extremely sparse explanations
-        Z = clf.decision_path(X).toarray()
-
-        # Avoid sparse features - Maybe in the future
-        # decision_path = clf.decision_path(X).toarray()
-        # for i in np.arange(len(decision_path.indptr) - 1):
-        #     decision_path.indices[decision_path.indptr[i]:decision_path.indptr[i+1]]
-        # Z = np.array(Z)
-
-        # Kernels
-        kx = RBF(length_scale=0.1, length_scale_bounds=(0.1, 0.1))
-        kz = DotProduct(sigma_0=1, sigma_0_bounds=(1, 1)) # Explanations are sparse
-        ky = DotProduct(sigma_0=1, sigma_0_bounds=(1, 1))
-
-        # Extract all possible root-to-leaf explanations
-        arms_z = self.root_to_leaf_paths(0)
-        arms_y = np.array([0, 1])
-        arms = list(product(arms_z, arms_y))
-        super().__init__(X, Z, y, kx, kz, ky, arms, **kwargs)
-
-    def reward(self, i, zhat, yhat, noise=0):
-        z, y = self.Z[i], self.y[i]
-
-        sign = 1 if y == yhat else -1
-        return sign * (jaccard_score(z, zhat)) + self.rng.normal(0, noise)
-
-    @staticmethod
-    def load_dataset(path, urls):
-        """
-        Download the content for a list of URLs and save them to a folder
-        :param path: The path to the location where the data will be saved
-        :param urls: The list of URLs from which the content will be downloaded and saved
-        """
-        if not os.path.exists(path):
-            os.mkdir(path)
-
-        for url in urls:
-            data = requests.get(url).content
-            filename = os.path.join(path, os.path.basename(url))
-            with open(filename, "wb") as file:
-                file.write(data)
-
-    def root_to_leaf_paths(self, node_id):
-        """
-        Finds all root-to-leaf paths in a decision tree.
-        Returns: All paths from root-to-leaf
-        """
-        # The node is a leaf
-        if self.tree.children_left[node_id] == self.tree.children_right[node_id]:
-            path = np.zeros(self.tree.node_count)
-            path[node_id] = 1
-            return [path]
-        # Recursively scan left and right children
-        else:
-            paths = []
-            left_paths = self.root_to_leaf_paths(self.tree.children_left[node_id])
-            for path in left_paths:
-                path[node_id] = 1
-                paths.append(path)
-            right_paths = self.root_to_leaf_paths(self.tree.children_right[node_id])
-            for path in right_paths:
-                path[node_id] = 1
-                paths.append(path)
-            return paths+        raise NotImplementedError()