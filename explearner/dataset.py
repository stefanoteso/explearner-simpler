--- conflicted
+++ resolved
@@ -1,9 +1,6 @@
 import os
 import requests
-<<<<<<< HEAD
-=======
-
->>>>>>> eaf35e74
+
 import numpy as np
 import pandas as pd
 
@@ -378,31 +375,5 @@
         # 0 is "malignant", 1 is "benign"
         y = dataset.target
 
-        # We reduce the dimensionality to be able to generate all possible rankings as explanations
-        normalized_data = StandardScaler().fit_transform(X)
-        pca = PCA(n_components=pca_dim)
-        X = pca.fit_transform(normalized_data)
-
-        rf = RandomForestClassifier(n_estimators=10, criterion='entropy', random_state=0)
-        rf.fit(X, y)
-        _, _, contributions = ti.predict(rf, X)
-
-        Z = np.array([contr if y[i] else -contr for i, contr in enumerate(contributions[:, :, 0])])
-
-        # Kernels
-        kx = RBF(length_scale=0.1, length_scale_bounds=(0.1, 0.1))
-        kz = KendallKernel() #ranking kernels
-        ky = DotProduct(sigma_0=1, sigma_0_bounds=(1, 1))
-
-        # The space of explanations is all possible permutations!
-        # TODO: Improve efficiency by excluding some permutation
-        arms_z = np.array(list(multiset_permutations(np.arange(pca_dim))))
-        arms_y = np.array([0, 1])
-        arms = list(product(arms_z, arms_y))
-
-        super().__init__(X, Z, y, kx, kz, ky, arms, **kwargs)
-
-    def reward(self, i, zhat, yhat, noise=0):
-        z, y = self.Z[i], self.y[i]
-        sign = 1 if y == yhat else -1
-        return sign * (kendalltau(z, zhat)) + self.rng.normal(0, noise)
+        super().__init__(model, X, y, feature_names=list(dataset.feature_names), name="Breast Cancer", prop_known=0.01,
+                         rng=model.rng, normalizer=StandardScaler())